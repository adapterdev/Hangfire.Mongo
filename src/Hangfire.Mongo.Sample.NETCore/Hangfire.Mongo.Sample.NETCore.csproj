--- conflicted
+++ resolved
@@ -1,22 +1,14 @@
 ﻿<Project Sdk="Microsoft.NET.Sdk">
 
   <PropertyGroup>
-<<<<<<< HEAD
-    <VersionPrefix>0.5.3</VersionPrefix>
-=======
     <VersionPrefix>0.5.4</VersionPrefix>
->>>>>>> 7cdf53f1
     <TargetFramework>netcoreapp1.1</TargetFramework>
     <DebugType>portable</DebugType>
     <AssemblyName>Hangfire.Mongo.Sample.NETCore</AssemblyName>
     <OutputType>Exe</OutputType>
     <PackageId>Hangfire.Mongo.Sample.NETCore</PackageId>
     <PackageTargetFallback>$(PackageTargetFallback);dnxcore50</PackageTargetFallback>
-<<<<<<< HEAD
-    <Version>0.5.3</Version>
-=======
     <Version>0.5.4</Version>
->>>>>>> 7cdf53f1
     <Description>MongoDB storage implementation for Hangfire (background job system for ASP.NET applications).</Description>
     <Copyright>Copyright © 2014-2017 Sergey Zwezdin, Martin Lobger, Jonas Gottschau</Copyright>
     <Authors>Sergey Zwezdin, Martin Lobger, Jonas Gottschau</Authors>
