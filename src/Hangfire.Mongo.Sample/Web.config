--- conflicted
+++ resolved
@@ -22,19 +22,12 @@
       </system.Web>
   -->
   <system.web>
-<<<<<<< HEAD
     <authentication mode="None"/>
-    <compilation debug="true" targetFramework="4.6"/>
+    <compilation debug="true" targetFramework="4.5" />
+      <assemblies />
+    </compilation>
     <httpRuntime targetFramework="4.6"/>
     <identity impersonate="false"/>
-=======
-    <authentication mode="None" />
-    <compilation debug="true" targetFramework="4.6">
-      <assemblies />
-    </compilation>
-    <httpRuntime targetFramework="4.5" />
-    <identity impersonate="false" />
->>>>>>> 852fa43f
   </system.web>
   <system.webServer>
     <modules>
@@ -76,10 +69,6 @@
         <bindingRedirect oldVersion="0.0.0.0-3.5.0.2" newVersion="3.5.0.2"/>
       </dependentAssembly>
       <dependentAssembly>
-<<<<<<< HEAD
-        <assemblyIdentity name="System.Web.Helpers" publicKeyToken="31bf3856ad364e35"/>
-        <bindingRedirect oldVersion="1.0.0.0-3.0.0.0" newVersion="3.0.0.0"/>
-=======
         <assemblyIdentity name="System.Runtime.InteropServices.RuntimeInformation" publicKeyToken="b03f5f7f11d50a3a" culture="neutral" />
         <bindingRedirect oldVersion="0.0.0.0-4.0.1.0" newVersion="4.0.1.0" />
       </dependentAssembly>
@@ -88,22 +77,16 @@
         <bindingRedirect oldVersion="0.0.0.0-4.0.2.0" newVersion="4.0.2.0" />
       </dependentAssembly>
       <dependentAssembly>
-        <assemblyIdentity name="System.Web.Helpers" publicKeyToken="31bf3856ad364e35" />
-        <bindingRedirect oldVersion="1.0.0.0-3.0.0.0" newVersion="3.0.0.0" />
->>>>>>> 852fa43f
+        <assemblyIdentity name="System.Web.Helpers" publicKeyToken="31bf3856ad364e35"/>
+        <bindingRedirect oldVersion="1.0.0.0-3.0.0.0" newVersion="3.0.0.0"/>
       </dependentAssembly>
       <dependentAssembly>
         <assemblyIdentity name="System.Web.WebPages" publicKeyToken="31bf3856ad364e35"/>
         <bindingRedirect oldVersion="1.0.0.0-3.0.0.0" newVersion="3.0.0.0"/>
       </dependentAssembly>
       <dependentAssembly>
-<<<<<<< HEAD
         <assemblyIdentity name="System.Web.Mvc" publicKeyToken="31bf3856ad364e35"/>
-        <bindingRedirect oldVersion="1.0.0.0-5.2.3.0" newVersion="5.2.3.0"/>
-=======
-        <assemblyIdentity name="System.Web.Mvc" publicKeyToken="31bf3856ad364e35" />
         <bindingRedirect oldVersion="1.0.0.0-5.2.4.0" newVersion="5.2.4.0" />
->>>>>>> 852fa43f
       </dependentAssembly>
     </assemblyBinding>
   </runtime>
