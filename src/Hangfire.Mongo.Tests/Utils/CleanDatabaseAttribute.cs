﻿using System;
using System.Linq;
using System.Reflection;
using System.Threading;
using Hangfire.Mongo.Dto;
using Hangfire.Mongo.Migration;
using MongoDB.Bson;
using MongoDB.Driver;
using Xunit.Sdk;

namespace Hangfire.Mongo.Tests.Utils
{
    internal class CleanDatabaseAttribute : BeforeAfterTestAttribute
    {
        private static readonly object GlobalLock = new object();

        public bool Initialized { get; set; }

        public CleanDatabaseAttribute() : this(true)
        {
        }

        public CleanDatabaseAttribute(bool initialized)
        {
            Initialized = initialized;
        }

        public override void Before(MethodInfo methodUnderTest)
        {
            Monitor.Enter(GlobalLock);

            if (Initialized)
            {
                RecreateDatabaseAndInstallObjects();
                return;
            }

            // Drop the database and do not run any
            // migrations to initialize the database.
            var client = new MongoClient(ConnectionUtils.GetConnectionString());
            client.DropDatabase(ConnectionUtils.GetDatabaseName());
        }

        public override void After(MethodInfo methodUnderTest)
        {
            Monitor.Exit(GlobalLock);
        }

        private static void RecreateDatabaseAndInstallObjects()
        {
            try
            {
                var client = new MongoClient(ConnectionUtils.GetConnectionString());
                var database = client.GetDatabase(ConnectionUtils.GetDatabaseName());
                var storageOptions = new MongoStorageOptions();
                var names = MongoMigrationManager.RequiredSchemaVersion.CollectionNames(storageOptions.Prefix);
                foreach (var name in names.Where(n => !n.EndsWith(".schema")))
                {
<<<<<<< HEAD
                    var collection = database.GetCollection<BsonDocument>(name);
                    if (name.EndsWith(".signal"))
                    {
                        CleanSignalCollection(collection);
                    }
                    else
                    {
                        CleanCollection(collection);
                    }
=======
                    context.Init(new MongoStorageOptions());

                    context.DistributedLock.DeleteMany(new BsonDocument());
                    context.StateData.DeleteMany(new BsonDocument());
                    context.Job.DeleteMany(new BsonDocument());
                    context.JobQueue.DeleteMany(new BsonDocument());
                    context.Server.DeleteMany(new BsonDocument());
                }
                catch (MongoException ex)
                {
                    throw new InvalidOperationException("Unable to cleanup database.", ex);
>>>>>>> 07f9b3ea
                }
            }
            catch (MongoException ex)
            {
                throw new InvalidOperationException("Unable to cleanup database.", ex);
            }
        }

        private static void CleanSignalCollection(IMongoCollection<BsonDocument> collection)
        {
            var update = Builders<BsonDocument>.Update.Set(nameof(SignalDto.Signaled), false);
            collection.UpdateMany(new BsonDocument(), update);
        }

        private static void CleanCollection(IMongoCollection<BsonDocument> collection)
        {
            collection.DeleteMany(new BsonDocument());
        }
    }
}<|MERGE_RESOLUTION|>--- conflicted
+++ resolved
@@ -56,7 +56,6 @@
                 var names = MongoMigrationManager.RequiredSchemaVersion.CollectionNames(storageOptions.Prefix);
                 foreach (var name in names.Where(n => !n.EndsWith(".schema")))
                 {
-<<<<<<< HEAD
                     var collection = database.GetCollection<BsonDocument>(name);
                     if (name.EndsWith(".signal"))
                     {
@@ -66,19 +65,6 @@
                     {
                         CleanCollection(collection);
                     }
-=======
-                    context.Init(new MongoStorageOptions());
-
-                    context.DistributedLock.DeleteMany(new BsonDocument());
-                    context.StateData.DeleteMany(new BsonDocument());
-                    context.Job.DeleteMany(new BsonDocument());
-                    context.JobQueue.DeleteMany(new BsonDocument());
-                    context.Server.DeleteMany(new BsonDocument());
-                }
-                catch (MongoException ex)
-                {
-                    throw new InvalidOperationException("Unable to cleanup database.", ex);
->>>>>>> 07f9b3ea
                 }
             }
             catch (MongoException ex)
