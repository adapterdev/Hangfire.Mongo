﻿using System;
using System.Collections.Generic;
using System.Linq;
using Hangfire.Common;
using Hangfire.Mongo.Database;
using Hangfire.Mongo.Dto;
using Hangfire.Mongo.PersistentJobQueue;
using Hangfire.Mongo.Tests.Utils;
using Hangfire.States;
using Hangfire.Storage;
using MongoDB.Bson;
using Moq;
using Xunit;

namespace Hangfire.Mongo.Tests
{
    [Collection("Database")]
    public class MongoMonitoringApiFacts
    {
        private const string DefaultQueue = "default";
        private const string FetchedStateName = "Fetched";
        private const int From = 0;
        private const int PerPage = 5;
        private readonly Mock<IPersistentJobQueue> _queue;
        private readonly Mock<IPersistentJobQueueProvider> _provider;
        private readonly Mock<IPersistentJobQueueMonitoringApi> _persistentJobQueueMonitoringApi;
        private readonly PersistentJobQueueProviderCollection _providers;

        public MongoMonitoringApiFacts()
        {
            _queue = new Mock<IPersistentJobQueue>();
            _persistentJobQueueMonitoringApi = new Mock<IPersistentJobQueueMonitoringApi>();

            _provider = new Mock<IPersistentJobQueueProvider>();
            _provider.Setup(x => x.GetJobQueue(It.IsNotNull<HangfireDbContext>())).Returns(_queue.Object);
            _provider.Setup(x => x.GetJobQueueMonitoringApi(It.IsNotNull<HangfireDbContext>()))
                .Returns(_persistentJobQueueMonitoringApi.Object);

            _providers = new PersistentJobQueueProviderCollection(_provider.Object);
        }

        [Fact, CleanDatabase]
        public void GetStatistics_ReturnsZero_WhenNoJobsExist()
        {
            UseMonitoringApi((database, monitoringApi) =>
            {
                var result = monitoringApi.GetStatistics();
                Assert.Equal(0, result.Enqueued);
                Assert.Equal(0, result.Failed);
                Assert.Equal(0, result.Processing);
                Assert.Equal(0, result.Scheduled);
            });
        }

        [Fact, CleanDatabase]
        public void GetStatistics_ReturnsExpectedCounts_WhenJobsExist()
        {
            UseMonitoringApi((database, monitoringApi) =>
            {
                CreateJobInState(database, ObjectId.GenerateNewId(1), EnqueuedState.StateName);
                CreateJobInState(database, ObjectId.GenerateNewId(2), EnqueuedState.StateName);
                CreateJobInState(database, ObjectId.GenerateNewId(4), FailedState.StateName);
                CreateJobInState(database, ObjectId.GenerateNewId(5), ProcessingState.StateName);
                CreateJobInState(database, ObjectId.GenerateNewId(6), ScheduledState.StateName);
                CreateJobInState(database, ObjectId.GenerateNewId(7), ScheduledState.StateName);

                var result = monitoringApi.GetStatistics();
                Assert.Equal(2, result.Enqueued);
                Assert.Equal(1, result.Failed);
                Assert.Equal(1, result.Processing);
                Assert.Equal(2, result.Scheduled);
            });
        }

        [Fact, CleanDatabase]
        public void JobDetails_ReturnsNull_WhenThereIsNoSuchJob()
        {
            UseMonitoringApi((database, monitoringApi) =>
            {
                var result = monitoringApi.JobDetails(ObjectId.GenerateNewId().ToString());
                Assert.Null(result);
            });
        }

        [Fact, CleanDatabase]
        public void JobDetails_ReturnsResult_WhenJobExists()
        {
            UseMonitoringApi((database, monitoringApi) =>
            {
                var job1 = CreateJobInState(database, ObjectId.GenerateNewId(1), EnqueuedState.StateName);

                var result = monitoringApi.JobDetails(job1.Id.ToString());

                Assert.NotNull(result);
                Assert.NotNull(result.Job);
                Assert.Equal("Arguments", result.Job.Args[0]);
                Assert.True(DateTime.UtcNow.AddMinutes(-1) < result.CreatedAt);
                Assert.True(result.CreatedAt < DateTime.UtcNow.AddMinutes(1));
            });
        }

        [Fact, CleanDatabase]
        public void EnqueuedJobs_ReturnsEmpty_WhenThereIsNoJobs()
        {
            UseMonitoringApi((database, monitoringApi) =>
            {
                var jobIds = new List<string>();

                _persistentJobQueueMonitoringApi.Setup(x => x
                    .GetEnqueuedJobIds(DefaultQueue, From, PerPage))
                    .Returns(jobIds);

                var resultList = monitoringApi.EnqueuedJobs(DefaultQueue, From, PerPage);

                Assert.Empty(resultList);
            });
        }

        [Fact, CleanDatabase]
        public void EnqueuedJobs_ReturnsSingleJob_WhenOneJobExistsThatIsNotFetched()
        {
            UseMonitoringApi((database, monitoringApi) =>
            {
                var unfetchedJob = CreateJobInState(database, ObjectId.GenerateNewId(1), EnqueuedState.StateName);

                var jobIds = new List<string> { unfetchedJob.Id.ToString() };
                _persistentJobQueueMonitoringApi.Setup(x => x
                    .GetEnqueuedJobIds(DefaultQueue, From, PerPage))
                    .Returns(jobIds);

                var resultList = monitoringApi.EnqueuedJobs(DefaultQueue, From, PerPage);

                Assert.Single(resultList);
            });
        }

        [Fact, CleanDatabase]
        public void EnqueuedJobs_ReturnsEmpty_WhenOneJobExistsThatIsFetched()
        {
            UseMonitoringApi((database, monitoringApi) =>
            {
                var fetchedJob = CreateJobInState(database, ObjectId.GenerateNewId(1), FetchedStateName);

                var jobIds = new List<string> { fetchedJob.Id.ToString() };
                _persistentJobQueueMonitoringApi.Setup(x => x
                    .GetEnqueuedJobIds(DefaultQueue, From, PerPage))
                    .Returns(jobIds);

                var resultList = monitoringApi.EnqueuedJobs(DefaultQueue, From, PerPage);

                Assert.Empty(resultList);
            });
        }

        [Fact, CleanDatabase]
        public void EnqueuedJobs_ReturnsUnfetchedJobsOnly_WhenMultipleJobsExistsInFetchedAndUnfetchedStates()
        {
            UseMonitoringApi((database, monitoringApi) =>
            {
                var unfetchedJob = CreateJobInState(database, ObjectId.GenerateNewId(1), EnqueuedState.StateName);
                var unfetchedJob2 = CreateJobInState(database, ObjectId.GenerateNewId(2), EnqueuedState.StateName);
                var fetchedJob = CreateJobInState(database, ObjectId.GenerateNewId(3), FetchedStateName);

                var jobIds = new List<string>
                {
                    unfetchedJob.Id.ToString(),
                    unfetchedJob2.Id.ToString(),
                    fetchedJob.Id.ToString()
                };
                _persistentJobQueueMonitoringApi.Setup(x => x
                    .GetEnqueuedJobIds(DefaultQueue, From, PerPage))
                    .Returns(jobIds);

                var resultList = monitoringApi.EnqueuedJobs(DefaultQueue, From, PerPage);

                Assert.Equal(2, resultList.Count);
            });
        }

        [Fact, CleanDatabase]
        public void FetchedJobs_ReturnsEmpty_WhenThereIsNoJobs()
        {
            UseMonitoringApi((database, monitoringApi) =>
            {
                var jobIds = new List<string>();

                _persistentJobQueueMonitoringApi.Setup(x => x
                    .GetFetchedJobIds(DefaultQueue, From, PerPage))
                    .Returns(jobIds);

                var resultList = monitoringApi.FetchedJobs(DefaultQueue, From, PerPage);

                Assert.Empty(resultList);
            });
        }

        [Fact, CleanDatabase]
        public void FetchedJobs_ReturnsSingleJob_WhenOneJobExistsThatIsFetched()
        {
            UseMonitoringApi((database, monitoringApi) =>
            {
                var fetchedJob = CreateJobInState(database, ObjectId.GenerateNewId(1), FetchedStateName);

                var jobIds = new List<string> { fetchedJob.Id.ToString() };
                _persistentJobQueueMonitoringApi.Setup(x => x
                    .GetFetchedJobIds(DefaultQueue, From, PerPage))
                    .Returns(jobIds);

                var resultList = monitoringApi.FetchedJobs(DefaultQueue, From, PerPage);

                Assert.Single(resultList);
            });
        }

        [Fact, CleanDatabase]
        public void FetchedJobs_ReturnsEmpty_WhenOneJobExistsThatIsNotFetched()
        {
            UseMonitoringApi((database, monitoringApi) =>
            {
                var unfetchedJob = CreateJobInState(database, ObjectId.GenerateNewId(1), EnqueuedState.StateName);

                var jobIds = new List<string> { unfetchedJob.Id.ToString() };
                _persistentJobQueueMonitoringApi.Setup(x => x
                    .GetFetchedJobIds(DefaultQueue, From, PerPage))
                    .Returns(jobIds);

                var resultList = monitoringApi.FetchedJobs(DefaultQueue, From, PerPage);

                Assert.Empty(resultList);
            });
        }

        [Fact, CleanDatabase]
        public void FetchedJobs_ReturnsFetchedJobsOnly_WhenMultipleJobsExistsInFetchedAndUnfetchedStates()
        {
            UseMonitoringApi((database, monitoringApi) =>
            {
                var fetchedJob = CreateJobInState(database, ObjectId.GenerateNewId(1), FetchedStateName);
                var fetchedJob2 = CreateJobInState(database, ObjectId.GenerateNewId(2), FetchedStateName);
                var unfetchedJob = CreateJobInState(database, ObjectId.GenerateNewId(3), EnqueuedState.StateName);

                var jobIds = new List<string>
                {
                    fetchedJob.Id.ToString(),
                    fetchedJob2.Id.ToString(),
                    unfetchedJob.Id.ToString()
                };
                _persistentJobQueueMonitoringApi.Setup(x => x
                    .GetFetchedJobIds(DefaultQueue, From, PerPage))
                    .Returns(jobIds);

                var resultList = monitoringApi.FetchedJobs(DefaultQueue, From, PerPage);

                Assert.Equal(2, resultList.Count);
            });
        }

        [Fact, CleanDatabase]
        public void ProcessingJobs_ReturnsProcessingJobsOnly_WhenMultipleJobsExistsInProcessingSucceededAndEnqueuedState()
        {
            UseMonitoringApi((database, monitoringApi) =>
            {
                var processingJob = CreateJobInState(database, ObjectId.GenerateNewId(1), ProcessingState.StateName);

                var succeededJob = CreateJobInState(database, ObjectId.GenerateNewId(2), SucceededState.StateName, jobDto =>
                {
                    var processingState = new StateDto()
                    {
                        Name = ProcessingState.StateName,
                        Reason = null,
                        CreatedAt = DateTime.UtcNow,
                        Data = new Dictionary<string, string>
                        {
                            ["ServerId"] = Guid.NewGuid().ToString(),
                            ["StartedAt"] =
                            JobHelper.SerializeDateTime(DateTime.UtcNow.Subtract(TimeSpan.FromMilliseconds(500)))
                        }
                    };
                    var succeededState = jobDto.StateHistory[0];
                    jobDto.StateHistory = new[] { processingState, succeededState };
                    return jobDto;
                });

                var enqueuedJob = CreateJobInState(database, ObjectId.GenerateNewId(3), EnqueuedState.StateName);

                var jobIds = new List<string>
                {
                    processingJob.Id.ToString(),
                    succeededJob.Id.ToString(),
                    enqueuedJob.Id.ToString()
                };
                _persistentJobQueueMonitoringApi.Setup(x => x
                        .GetFetchedJobIds(DefaultQueue, From, PerPage))
                    .Returns(jobIds);

                var resultList = monitoringApi.ProcessingJobs(From, PerPage);

                Assert.Single(resultList);
            });
        }

        [Fact, CleanDatabase]
        public void FailedJobs_ReturnsFailedJobs_InDescendingOrder()
        {
            UseMonitoringApi((database, monitoringApi) =>
            {
                var failedJob0 = CreateJobInState(database, ObjectId.GenerateNewId(1), FailedState.StateName);
                var failedJob1 = CreateJobInState(database, ObjectId.GenerateNewId(2), FailedState.StateName);
                var failedJob2 = CreateJobInState(database, ObjectId.GenerateNewId(3), FailedState.StateName);


                var jobIds = new List<string>
                {
                    failedJob0.Id.ToString(),
                    failedJob1.Id.ToString(),
                    failedJob2.Id.ToString()
                };
                _persistentJobQueueMonitoringApi.Setup(x => x
                        .GetFetchedJobIds(DefaultQueue, From, PerPage))
                    .Returns(jobIds);

                var resultList = monitoringApi.FailedJobs(From, PerPage);

                Assert.Equal(failedJob0.Id.ToString(), resultList[2].Key);
                Assert.Equal(failedJob1.Id.ToString(), resultList[1].Key);
                Assert.Equal(failedJob2.Id.ToString(), resultList[0].Key);
            });
        }
        
        [Fact, CleanDatabase]
        public void SucceededByDatesCount_ReturnsSuccededJobs_ForLastWeek()
        {
            UseMonitoringApi((database, monitoringApi) =>
            {
                var date = DateTime.UtcNow.Date;
                var counters = new List<CounterDto>();
                var succededCount = 10L;
                for (int i = 0; i < succededCount; i++)
                {
                    counters.Add(new CounterDto
                    {
                        Id = ObjectId.GenerateNewId(),
                        // this might fail if we test during date change... seems unlikely
                        // TODO, wrap Datetime in a mock friendly wrapper
                        Key = $"stats:succeeded:{date:yyyy-MM-dd}", 
                        Value = 1L
                    });
                }
                
                database.StateData.OfType<CounterDto>().InsertMany(counters);
                database.StateData.OfType<AggregatedCounterDto>().InsertOne(new AggregatedCounterDto
                {
                    Id = ObjectId.GenerateNewId(),
                    Key = $"stats:succeeded:{date:yyyy-MM-dd}", 
                    Value = 1L
                });
                var results = monitoringApi.SucceededByDatesCount();
                
                Assert.Equal(succededCount + 1, results[date]);
                Assert.Equal(8, results.Count);
            });
        }
        
        [Fact, CleanDatabase]
        public void HourlySucceededJobs_ReturnsSuccededJobs_ForLast24Hours()
        {
            UseMonitoringApi((database, monitoringApi) =>
            {
                var now = DateTime.UtcNow;
                var counters = new List<CounterDto>();
                var succeededCount = 10L;
                for (int i = 0; i < succeededCount; i++)
                {
                    counters.Add(new CounterDto
                    {
                        Id = ObjectId.GenerateNewId(),
                        // this might fail if we test during hour change... still unlikely
                        // TODO, wrap Datetime in a mock friendly wrapper
                        Key = $"stats:succeeded:{now:yyyy-MM-dd-HH}", 
                        Value = 1L
                    });
                }
                
                database.StateData.OfType<CounterDto>().InsertMany(counters);
                database.StateData.OfType<AggregatedCounterDto>().InsertOne(new AggregatedCounterDto
                {
                    Id = ObjectId.GenerateNewId(),
                    Key = $"stats:succeeded:{now:yyyy-MM-dd-HH}", 
                    Value = 1L
                });
                
                var results = monitoringApi.HourlySucceededJobs();
                
                Assert.Equal(succeededCount + 1, results.First(kv => kv.Key.Hour.Equals(now.Hour)).Value);
                Assert.Equal(24, results.Count);

            });
        }
        
        [Fact, CleanDatabase]
        public void FailedByDatesCount_ReturnsFailedJobs_ForLastWeek()
        {
            UseMonitoringApi((database, monitoringApi) =>
            {
                var date = DateTime.UtcNow.Date;
                var counters = new List<CounterDto>();
                var failedCount = 10L;
                for (int i = 0; i < failedCount; i++)
                {
                    counters.Add(new CounterDto
                    {
                        Id = ObjectId.GenerateNewId(),
                        // this might fail if we test during date change... seems unlikely
                        Key = $"stats:failed:{date:yyyy-MM-dd}", 
                        Value = 1L
                    });
                }
                
                database.StateData.OfType<CounterDto>().InsertMany(counters);
                database.StateData.OfType<AggregatedCounterDto>().InsertOne(new AggregatedCounterDto
                {
                    Id = ObjectId.GenerateNewId(),
                    Key = $"stats:failed:{date:yyyy-MM-dd}", 
                    Value = 1L
                });
                var results = monitoringApi.FailedByDatesCount();
                
                Assert.Equal(failedCount + 1, results[date]);
                Assert.Equal(8, results.Count);

            });
        }
        
        [Fact, CleanDatabase]
        public void HourlyFailedJobs_ReturnsFailedJobs_ForLast24Hours()
        {
            UseMonitoringApi((database, monitoringApi) =>
            {
                var now = DateTime.UtcNow;
                var counters = new List<CounterDto>();
                var failedCount = 10L;
                for (int i = 0; i < failedCount; i++)
                {
                    counters.Add(new CounterDto
                    {
                        Id = ObjectId.GenerateNewId(),
                        // this might fail if we test during hour change... still unlikely
                        // TODO, wrap Datetime in a mock friendly wrapper
                        Key = $"stats:failed:{now:yyyy-MM-dd-HH}", 
                        Value = 1L
                    });
                }
                
                database.StateData.OfType<CounterDto>().InsertMany(counters);
                database.StateData.OfType<AggregatedCounterDto>().InsertOne(new AggregatedCounterDto
                {
                    Id = ObjectId.GenerateNewId(),
                    Key = $"stats:failed:{now:yyyy-MM-dd-HH}", 
                    Value = 1L
                });
                
                var results = monitoringApi.HourlyFailedJobs();
                
                Assert.Equal(failedCount + 1, results.First(kv => kv.Key.Hour.Equals(now.Hour)).Value);
                Assert.Equal(24, results.Count);

            });
        }

        private void UseMonitoringApi(Action<HangfireDbContext, MongoMonitoringApi> action)
        {
            var database = ConnectionUtils.CreateConnection();
            var monitoringApi = new MongoMonitoringApi(database, _providers);
            action(database, monitoringApi);
        }

        private JobDto CreateJobInState(HangfireDbContext database, ObjectId jobId, string stateName, Func<JobDto, JobDto> visitor = null)
        {
<<<<<<< HEAD
            var job = Job.FromExpression(() => SampleMethod("wrong"));
=======
            var job = Job.FromExpression(() => HangfireTestJobs.SampleMethod("wrong"));
>>>>>>> 852fa43f

            Dictionary<string, string> stateData;
            if (stateName == EnqueuedState.StateName)
            {
                stateData = new Dictionary<string, string> { ["EnqueuedAt"] = $"{DateTime.UtcNow:o}" };
            }
            else if (stateName == ProcessingState.StateName)
            {
                stateData = new Dictionary<string, string>
                {
                    ["ServerId"] = Guid.NewGuid().ToString(),
                    ["StartedAt"] = JobHelper.SerializeDateTime(DateTime.UtcNow.Subtract(TimeSpan.FromMilliseconds(500)))
                };
            }
            else if (stateName == FailedState.StateName)
            {
                stateData = new Dictionary<string, string>
                {
                    ["ExceptionDetails"] = "Test_ExceptionDetails",
                    ["ExceptionMessage"] = "Test_ExceptionMessage",
                    ["ExceptionType"] = "Test_ExceptionType",
                    ["FailedAt"] = JobHelper.SerializeDateTime(DateTime.UtcNow.Subtract(TimeSpan.FromMilliseconds(10)))
                };
            }
            else
            {
                stateData = new Dictionary<string, string>();
            }

            var jobState = new StateDto()
            {
                Name = stateName,
                Reason = null,
                CreatedAt = DateTime.UtcNow,
                Data = stateData
            };

            var jobDto = new JobDto
            {
                Id = jobId,
                InvocationData = JobHelper.ToJson(InvocationData.Serialize(job)),
                Arguments = "[\"\\\"Arguments\\\"\"]",
                StateName = stateName,
                CreatedAt = DateTime.UtcNow,
                StateHistory = new[] { jobState }
            };
            if (visitor != null)
            {
                jobDto = visitor(jobDto);
            }
            database.Job.InsertOne(jobDto);

            var jobQueueDto = new JobQueueDto
            {
                FetchedAt = null,
                JobId = jobId,
                Queue = DefaultQueue
            };

            if (stateName == FetchedStateName)
            {
                jobQueueDto.FetchedAt = DateTime.UtcNow;
            }

            database.JobQueue.InsertOne(jobQueueDto);

            return jobDto;
        }
    }
}<|MERGE_RESOLUTION|>--- conflicted
+++ resolved
@@ -476,11 +476,7 @@
 
         private JobDto CreateJobInState(HangfireDbContext database, ObjectId jobId, string stateName, Func<JobDto, JobDto> visitor = null)
         {
-<<<<<<< HEAD
-            var job = Job.FromExpression(() => SampleMethod("wrong"));
-=======
             var job = Job.FromExpression(() => HangfireTestJobs.SampleMethod("wrong"));
->>>>>>> 852fa43f
 
             Dictionary<string, string> stateData;
             if (stateName == EnqueuedState.StateName)
