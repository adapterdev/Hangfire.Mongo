--- conflicted
+++ resolved
@@ -1591,9 +1591,5 @@
         }
 
     }
-<<<<<<< HEAD
-=======
-
-#pragma warning restore 1591
->>>>>>> 852fa43f
+
 }