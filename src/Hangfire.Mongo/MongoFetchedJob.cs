﻿using System;
using Hangfire.Mongo.Database;
using Hangfire.Mongo.Dto;
using Hangfire.Storage;
using MongoDB.Bson;
using MongoDB.Driver;

namespace Hangfire.Mongo
{
    /// <summary>
    /// Hangfire fetched job for Mongo database
    /// </summary>
    public sealed class MongoFetchedJob : IFetchedJob
    {
        private readonly HangfireDbContext _database;
        private readonly ObjectId _id;

        private bool _disposed;

        private bool _removedFromQueue;

        private bool _requeued;

        /// <summary>
        /// Constructs fetched job by database connection, identifier, job ID and queue
        /// </summary>
        /// <param name="database">Database connection</param>
        /// <param name="id">Identifier</param>
        /// <param name="jobId">Job ID</param>
        /// <param name="queue">Queue name</param>
<<<<<<< HEAD
        public MongoFetchedJob(HangfireDbContext database, ObjectId id, string jobId, string queue)
=======
        public MongoFetchedJob(HangfireDbContext connection, ObjectId id, ObjectId jobId, string queue)
>>>>>>> 5df6d875
        {
            _database = database ?? throw new ArgumentNullException(nameof(database));
            _id = id;
            JobId = jobId.ToString();
            Queue = queue ?? throw new ArgumentNullException(nameof(queue));
        }

        /// <summary>
        /// Job ID
        /// </summary>
        public string JobId { get; }

        /// <summary>
        /// Queue name
        /// </summary>
        public string Queue { get; }

        /// <summary>
        /// Removes fetched job from a queue
        /// </summary>
        public void RemoveFromQueue()
        {
            _database
               .JobQueue
               .DeleteOne(Builders<JobQueueDto>.Filter.Eq(_ => _.Id, _id));

            _removedFromQueue = true;
        }

        /// <summary>
        /// Puts fetched job into a queue
        /// </summary>
        public void Requeue()
        {
            _database.JobQueue.FindOneAndUpdate(
                Builders<JobQueueDto>.Filter.Eq(_ => _.Id, _id),
                Builders<JobQueueDto>.Update.Set(_ => _.FetchedAt, null));

            _requeued = true;
        }

        /// <summary>
        /// Disposes the object
        /// </summary>
        public void Dispose()
        {
            if (_disposed) return;

            if (!_removedFromQueue && !_requeued)
            {
                Requeue();
            }

            _disposed = true;
        }
    }
}<|MERGE_RESOLUTION|>--- conflicted
+++ resolved
@@ -28,11 +28,7 @@
         /// <param name="id">Identifier</param>
         /// <param name="jobId">Job ID</param>
         /// <param name="queue">Queue name</param>
-<<<<<<< HEAD
-        public MongoFetchedJob(HangfireDbContext database, ObjectId id, string jobId, string queue)
-=======
-        public MongoFetchedJob(HangfireDbContext connection, ObjectId id, ObjectId jobId, string queue)
->>>>>>> 5df6d875
+        public MongoFetchedJob(HangfireDbContext database, ObjectId id, ObjectId jobId, string queue)
         {
             _database = database ?? throw new ArgumentNullException(nameof(database));
             _id = id;
