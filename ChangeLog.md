--- conflicted
+++ resolved
@@ -1,7 +1,4 @@
 
-<<<<<<< HEAD
-## What's New (28/10/2018)
-=======
 ## What's New (13/12/2018)
 
 ### v0.5.13
@@ -17,7 +14,6 @@
 - Obsolete access to DbContext and queue providers
 - Fix migration option combi migrationstrategy.drop and backupstrategy.none
 - Fix timezone issue with conflicting bsonserializer settings 
->>>>>>> b7fb049f
 
 ### v0.5.12
 - Using $dec and $inc operators for counters
